--- conflicted
+++ resolved
@@ -34,11 +34,7 @@
 # study.StudyDirection instead. See the API reference for more details.
 StudyDirection = _study_direction.StudyDirection
 
-<<<<<<< HEAD
-# The use of the trial.TrialState is deprecated and it is recommended that you use
-=======
 # The use of the structs.TrialState is deprecated and it is recommended that you use
->>>>>>> d6eb3a8c
 # trial.TrialState instead. See the API reference for more details.
 TrialState = trial.TrialState
 
