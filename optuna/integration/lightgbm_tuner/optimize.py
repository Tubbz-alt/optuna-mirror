--- conflicted
+++ resolved
@@ -23,23 +23,9 @@
 import optuna
 from optuna.integration.lightgbm_tuner.alias import _handling_alias_metrics
 from optuna.integration.lightgbm_tuner.alias import _handling_alias_parameters
-
-<<<<<<< HEAD
-=======
-if type_checking.TYPE_CHECKING:
-    from typing import Callable  # NOQA
-    from typing import Generator  # NOQA
-    from typing import List  # NOQA
-    from typing import Optional  # NOQA
-    from typing import Tuple  # NOQA
-    from typing import Union  # NOQA
-
-    from optuna.trial import FrozenTrial  # NOQA
-    from optuna.study import Study  # NOQA
-    from optuna.trial import Trial  # NOQA
-
-    VALID_SET_TYPE = Union[List[lgb.Dataset], Tuple[lgb.Dataset, ...], lgb.Dataset]
->>>>>>> 2800e108
+from optuna.study import Study
+from optuna.trial import FrozenTrial
+
 
 VALID_SET_TYPE = Union[List[lgb.Dataset], Tuple[lgb.Dataset, ...], lgb.Dataset]
 
@@ -316,13 +302,7 @@
             pbar=pbar,
         )
 
-<<<<<<< HEAD
     def _get_cv_scores(self, cv_results: Dict[str, List[float]]) -> List[float]:
-=======
-    Arguments and keyword arguments for `lightgbm.train()`_ can be passed.
-    The arguments that only :class:`~optuna.integration.lightgbm.LightGBMTuner` has are listed
-    below:
->>>>>>> 2800e108
 
         metric = self.lgbm_params.get("metric", "binary_logloss")
 
@@ -347,7 +327,6 @@
         start_time = time.time()
         cv_results = lgb.cv(self.lgbm_params, self.train_set, **self.lgbm_kwargs)
 
-<<<<<<< HEAD
         val_scores = self._get_cv_scores(cv_results)
         val_score = val_scores[-1]
         elapsed_secs = time.time() - start_time
@@ -367,28 +346,10 @@
     This class has common attributes and method of
     :class:`~optuna.integration.lightgbm_tuner.LightGBMTuner` and
     :class:`~optuna.integration.lightgbm_tuner.LightGBMTunerCV`.
-=======
-        optuna_callbacks:
-            List of Optuna callback functions that are invoked at the end of each trial.
-            Each function must accept two parameters with the following types in this order:
-            :class:`~optuna.study.Study` and :class:`~optuna.FrozenTrial`.
-            Please note that this is not a ``callbacks`` argument of `lightgbm.train()`_ .
-
-        model_dir:
-            A directory to save boosters. By default, it is set to :obj:`None` and no boosters are
-            saved. Please set shared directory (e.g., directories on NFS) if you want to access
-            :meth:`~optuna.integration.LightGBMTuner.get_best_booster` in distributed environments.
-            Otherwise, it may raise :obj:`ValueError`. If the directory does not exist, it will be
-            created. The filenames of the boosters will be ``{model_dir}/{trial_number}.pkl``
-            (e.g., ``./boosters/0.pkl``).
-
-    .. _lightgbm.train(): https://lightgbm.readthedocs.io/en/latest/pythonapi/lightgbm.train.html
->>>>>>> 2800e108
     """
 
     def __init__(
         self,
-<<<<<<< HEAD
         params: Dict[str, Any],
         train_set: lgb.Dataset,
         num_boost_round: int = 1000,
@@ -402,36 +363,9 @@
         time_budget: Optional[int] = None,
         sample_size: Optional[int] = None,
         study: Optional[optuna.study.Study] = None,
+        optuna_callbacks: Optional[List[Callable[[Study, FrozenTrial], None]]]=None,
         verbosity: Optional[int] = 1,
     ) -> None:
-=======
-        params,  # type: Dict[str, Any]
-        train_set,  # type: lgb.Dataset
-        num_boost_round=1000,  # type: int
-        valid_sets=None,  # type: Optional[VALID_SET_TYPE]
-        valid_names=None,  # type: Optional[Any]
-        fobj=None,  # type: Optional[Callable[..., Any]]
-        feval=None,  # type: Optional[Callable[..., Any]]
-        feature_name="auto",  # type: str
-        categorical_feature="auto",  # type: str
-        early_stopping_rounds=None,  # type: Optional[int]
-        evals_result=None,  # type: Optional[Dict[Any, Any]]
-        verbose_eval=True,  # type: Optional[bool]
-        learning_rates=None,  # type: Optional[List[float]]
-        keep_training_booster=False,  # type: Optional[bool]
-        callbacks=None,  # type: Optional[List[Callable[..., Any]]]
-        time_budget=None,  # type: Optional[int]
-        sample_size=None,  # type: Optional[int]
-        best_params=None,  # type: Optional[Dict[str, Any]]
-        tuning_history=None,  # type: Optional[List[Dict[str, Any]]]
-        study=None,  # type: Optional[Study]
-        optuna_callbacks=None,  # type: Optional[List[Callable[[Study, FrozenTrial], None]]]
-        model_dir=None,  # type: Optional[str]
-        verbosity=1,  # type: Optional[int]
-    ):
-        # type: (...) -> None
-
->>>>>>> 2800e108
         params = copy.deepcopy(params)
 
         # Handling alias metrics.
@@ -453,6 +387,7 @@
         )  # type: Dict[str, Any]
         self._parse_args(*args, **kwargs)
         self._start_time = None  # type: Optional[float]
+        self._optuna_callbacks = optuna_callbacks
         self._best_params = {}
 
         # Set default parameters as best.
@@ -480,14 +415,6 @@
                     "Please set 'minimize' as the direction.".format(metric_name)
                 )
 
-<<<<<<< HEAD
-=======
-        if valid_sets is None:
-            raise ValueError("`valid_sets` is required.")
-
-        self._optuna_callbacks = optuna_callbacks
-
->>>>>>> 2800e108
     @property
     def best_score(self) -> float:
         """"Return the score of the best booster."""
@@ -759,6 +686,12 @@
             model in the trial. ``lgbm_params`` is a JSON-serialized dictionary of LightGBM
             parameters used in the trial.
 
+        optuna_callbacks:
+            List of Optuna callback functions that are invoked at the end of each trial.
+            Each function must accept two parameters with the following types in this order:
+            :class:`~optuna.study.Study` and :class:`~optuna.FrozenTrial`.
+            Please note that this is not a ``callbacks`` argument of `lightgbm.train()`_ .
+
         model_dir:
             A directory to save boosters. By default, it is set to :obj:`None` and no boosters are
             saved. Please set shared directory (e.g., directories on NFS) if you want to access
@@ -766,6 +699,8 @@
             Otherwise, it may raise :obj:`ValueError`. If the directory does not exist, it will be
             created. The filenames of the boosters will be ``{model_dir}/{trial_number}.pkl``
             (e.g., ``./boosters/0.pkl``).
+
+    .. _lightgbm.train(): https://lightgbm.readthedocs.io/en/latest/pythonapi/lightgbm.train.html
     """
 
     def __init__(
@@ -790,6 +725,7 @@
         best_params: Optional[Dict[str, Any]] = None,
         tuning_history: Optional[List[Dict[str, Any]]] = None,
         study: Optional[optuna.study.Study] = None,
+        optuna_callbacks: Optional[List[Callable[[Study, FrozenTrial], None]]]=None,
         model_dir: Optional[str] = None,
         verbosity: Optional[int] = 1,
     ) -> None:
@@ -808,6 +744,7 @@
             time_budget=time_budget,
             sample_size=sample_size,
             study=study,
+            optuna_callbacks=optuna_callbacks,
             verbosity=verbosity,
         )
 
@@ -958,6 +895,14 @@
             ``average_iteration_time`` is the average time of iteration to train the booster
             model in the trial. ``lgbm_params`` is a JSON-serialized dictionary of LightGBM
             parameters used in the trial.
+
+        optuna_callbacks:
+            List of Optuna callback functions that are invoked at the end of each trial.
+            Each function must accept two parameters with the following types in this order:
+            :class:`~optuna.study.Study` and :class:`~optuna.FrozenTrial`.
+            Please note that this is not a ``callbacks`` argument of `lightgbm.train()`_ .
+
+    .. _lightgbm.train(): https://lightgbm.readthedocs.io/en/latest/pythonapi/lightgbm.train.html
     """
 
     def __init__(
@@ -988,6 +933,7 @@
         time_budget: Optional[int] = None,
         sample_size: Optional[int] = None,
         study: Optional[optuna.study.Study] = None,
+        optuna_callbacks: Optional[List[Callable[[Study, FrozenTrial], None]]]=None,
         verbosity: int = 1,
     ) -> None:
 
@@ -1005,6 +951,7 @@
             time_budget=time_budget,
             sample_size=sample_size,
             study=study,
+            optuna_callbacks=optuna_callbacks,
             verbosity=verbosity,
         )
 
