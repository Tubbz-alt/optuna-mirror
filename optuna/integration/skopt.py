import copy

import numpy as np

import optuna
from optuna import distributions
from optuna import samplers
from optuna.samplers import BaseSampler
from optuna.study import StudyDirection
from optuna.trial import TrialState
from optuna import type_checking

with optuna._imports.try_import() as _imports:
    import skopt
    from skopt.space import space

if type_checking.TYPE_CHECKING:
    from typing import Any  # NOQA
    from typing import Dict  # NOQA
    from typing import List  # NOQA
    from typing import Optional  # NOQA
    from typing import Tuple  # NOQA

    from optuna.distributions import BaseDistribution  # NOQA
    from optuna.study import Study  # NOQA
    from optuna.trial import FrozenTrial  # NOQA


class SkoptSampler(BaseSampler):
    """Sampler using Scikit-Optimize as the backend.

    Example:

        Optimize a simple quadratic function by using :class:`~optuna.integration.SkoptSampler`.

        .. testcode::

                import optuna

                def objective(trial):
                    x = trial.suggest_uniform('x', -10, 10)
                    y = trial.suggest_int('y', 0, 10)
                    return x**2 + y

                sampler = optuna.integration.SkoptSampler()
                study = optuna.create_study(sampler=sampler)
                study.optimize(objective, n_trials=10)

    Args:
        independent_sampler:
            A :class:`~optuna.samplers.BaseSampler` instance that is used for independent
            sampling. The parameters not contained in the relative search space are sampled
            by this sampler.
            The search space for :class:`~optuna.integration.SkoptSampler` is determined by
            :func:`~optuna.samplers.intersection_search_space()`.

            If :obj:`None` is specified, :class:`~optuna.samplers.RandomSampler` is used
            as the default.

            .. seealso::
                :class:`optuna.samplers` module provides built-in independent samplers
                such as :class:`~optuna.samplers.RandomSampler` and
                :class:`~optuna.samplers.TPESampler`.

        warn_independent_sampling:
            If this is :obj:`True`, a warning message is emitted when
            the value of a parameter is sampled by using an independent sampler.

            Note that the parameters of the first trial in a study are always sampled
            via an independent sampler, so no warning messages are emitted in this case.

        skopt_kwargs:
            Keyword arguments passed to the constructor of
            `skopt.Optimizer <https://scikit-optimize.github.io/#skopt.Optimizer>`_
            class.

            Note that ``dimensions`` argument in ``skopt_kwargs`` will be ignored
            because it is added by :class:`~optuna.integration.SkoptSampler` automatically.

        n_startup_trials:
            The independent sampling is used until the given number of trials finish in the
            same study.
    """

    def __init__(
        self,
        independent_sampler=None,
        warn_independent_sampling=True,
        skopt_kwargs=None,
        n_startup_trials=1,
    ):
        # type: (Optional[BaseSampler], bool, Optional[Dict[str, Any]], int) -> None

        _imports.check()

        self._skopt_kwargs = skopt_kwargs or {}
        if "dimensions" in self._skopt_kwargs:
            del self._skopt_kwargs["dimensions"]

        self._independent_sampler = independent_sampler or samplers.RandomSampler()
        self._warn_independent_sampling = warn_independent_sampling
        self._n_startup_trials = n_startup_trials
        self._search_space = samplers.IntersectionSearchSpace()

    def reseed_rng(self) -> None:

        self._independent_sampler.reseed_rng()

    def infer_relative_search_space(self, study, trial):
        # type: (Study, FrozenTrial) -> Dict[str, BaseDistribution]

        search_space = {}
        for name, distribution in self._search_space.calculate(study).items():
            if distribution.single():
                if not isinstance(distribution, distributions.CategoricalDistribution):
                    # `skopt` cannot handle non-categorical distributions that contain just
                    # a single value, so we skip this distribution.
                    #
                    # Note that `Trial` takes care of this distribution during suggestion.
                    continue

            search_space[name] = distribution

        return search_space

    def sample_relative(self, study, trial, search_space):
        # type: (Study, FrozenTrial, Dict[str, BaseDistribution]) -> Dict[str, Any]

        if len(search_space) == 0:
            return {}

        complete_trials = _get_complete_trials(study)
        if len(complete_trials) < self._n_startup_trials:
            return {}

        optimizer = _Optimizer(search_space, self._skopt_kwargs)
        optimizer.tell(study, complete_trials)
        return optimizer.ask()

    def sample_independent(self, study, trial, param_name, param_distribution):
        # type: (Study, FrozenTrial, str, BaseDistribution) -> Any

        if self._warn_independent_sampling:
            complete_trials = _get_complete_trials(study)
            if len(complete_trials) >= self._n_startup_trials:
                self._log_independent_sampling(trial, param_name)

        return self._independent_sampler.sample_independent(
            study, trial, param_name, param_distribution
        )

    def _log_independent_sampling(self, trial, param_name):
        # type: (FrozenTrial, str) -> None

        logger = optuna.logging.get_logger(__name__)
        logger.warning(
            "The parameter '{}' in trial#{} is sampled independently "
            "by using `{}` instead of `SkoptSampler` "
            "(optimization performance may be degraded). "
            "You can suppress this warning by setting `warn_independent_sampling` "
            "to `False` in the constructor of `SkoptSampler`, "
            "if this independent sampling is intended behavior.".format(
                param_name, trial.number, self._independent_sampler.__class__.__name__
            )
        )


class _Optimizer(object):
    def __init__(self, search_space, skopt_kwargs):
        # type: (Dict[str, BaseDistribution], Dict[str, Any]) -> None

        self._search_space = search_space

        dimensions = []
        for name, distribution in sorted(self._search_space.items()):
            if isinstance(distribution, distributions.UniformDistribution):
                # Convert the upper bound from exclusive (optuna) to inclusive (skopt).
                high = np.nextafter(distribution.high, float("-inf"))
                dimension = space.Real(distribution.low, high)
            elif isinstance(distribution, distributions.LogUniformDistribution):
                # Convert the upper bound from exclusive (optuna) to inclusive (skopt).
                high = np.nextafter(distribution.high, float("-inf"))
                dimension = space.Real(distribution.low, high, prior="log-uniform")
            elif isinstance(distribution, distributions.IntUniformDistribution):
                count = (distribution.high - distribution.low) // distribution.step
                dimension = space.Integer(0, count)
            elif isinstance(distribution, distributions.IntLogUniformDistribution):
                low = distribution.low - 0.5
                high = distribution.high + 0.5
                dimension = space.Real(low, high, prior="log-uniform")
            elif isinstance(distribution, distributions.DiscreteUniformDistribution):
                count = int((distribution.high - distribution.low) // distribution.q)
                dimension = space.Integer(0, count)
            elif isinstance(distribution, distributions.CategoricalDistribution):
                dimension = space.Categorical(distribution.choices)
            else:
                raise NotImplementedError(
                    "The distribution {} is not implemented.".format(distribution)
                )

            dimensions.append(dimension)

        self._optimizer = skopt.Optimizer(dimensions, **skopt_kwargs)

    def tell(self, study, complete_trials):
        # type: (Study, List[FrozenTrial]) -> None

        xs = []
        ys = []

        for trial in complete_trials:
            if not self._is_compatible(trial):
                continue

            x, y = self._complete_trial_to_skopt_observation(study, trial)
            xs.append(x)
            ys.append(y)

        self._optimizer.tell(xs, ys)

    def ask(self):
        # type: () -> Dict[str, Any]

        params = {}
        param_values = self._optimizer.ask()
        for (name, distribution), value in zip(sorted(self._search_space.items()), param_values):
            if isinstance(distribution, distributions.DiscreteUniformDistribution):
                value = value * distribution.q + distribution.low
            if isinstance(distribution, distributions.IntUniformDistribution):
                value = value * distribution.step + distribution.low
            if isinstance(distribution, distributions.IntLogUniformDistribution):
                value = int(
                    np.round((value - distribution.low) / distribution.step) * distribution.step
                    + distribution.low
                )
                value = min(max(value, distribution.low), distribution.high)

            params[name] = value

        return params

    def _is_compatible(self, trial):
        # type: (FrozenTrial) -> bool

        # Thanks to `intersection_search_space()` function, in sequential optimization,
        # the parameters of complete trials are always compatible with the search space.
        #
        # However, in distributed optimization, incompatible trials may complete on a worker
        # just after an intersection search space is calculated on another worker.

        for name, distribution in self._search_space.items():
            if name not in trial.params:
                return False

            distributions.check_distribution_compatibility(distribution, trial.distributions[name])
            param_value = trial.params[name]
            param_internal_value = distribution.to_internal_repr(param_value)
            if not distribution._contains(param_internal_value):
                return False

        return True

    def _complete_trial_to_skopt_observation(self, study, trial):
        # type: (Study, FrozenTrial) -> Tuple[List[Any], float]

        param_values = []
        for name, distribution in sorted(self._search_space.items()):
            param_value = trial.params[name]

            if isinstance(distribution, distributions.DiscreteUniformDistribution):
                param_value = (param_value - distribution.low) // distribution.q
            if isinstance(distribution, distributions.IntUniformDistribution):
                param_value = (param_value - distribution.low) // distribution.step

            param_values.append(param_value)

        value = trial.value
        assert value is not None

        if study.direction == StudyDirection.MAXIMIZE:
            value = -value

<<<<<<< HEAD
        return param_values, value


def _get_complete_trials(study):
    # type: (Study) -> List[FrozenTrial]

    complete_trials = [t for t in study.trials if t.state == TrialState.COMPLETE]
    for t in study.get_trials(deepcopy=False):
        if t.state == TrialState.PRUNED and len(t.intermediate_values) > 0:
            _, value = max(t.intermediate_values.items())
            _t = copy.deepcopy(t)
            _t.value = value
            complete_trials.append(_t)
    return complete_trials


def _check_skopt_availability():
    # type: () -> None

    if not _available:
        raise ImportError(
            "Scikit-Optimize is not available. Please install it to use this feature. "
            "Scikit-Optimize can be installed by executing `$ pip install scikit-optimize`. "
            "For further information, please refer to the installation guide of Scikit-Optimize. "
            "(The actual import error is as follows: " + str(_import_error) + ")"
        )
=======
        return param_values, value
>>>>>>> 1780e3a6
<|MERGE_RESOLUTION|>--- conflicted
+++ resolved
@@ -280,33 +280,4 @@
         if study.direction == StudyDirection.MAXIMIZE:
             value = -value
 
-<<<<<<< HEAD
-        return param_values, value
-
-
-def _get_complete_trials(study):
-    # type: (Study) -> List[FrozenTrial]
-
-    complete_trials = [t for t in study.trials if t.state == TrialState.COMPLETE]
-    for t in study.get_trials(deepcopy=False):
-        if t.state == TrialState.PRUNED and len(t.intermediate_values) > 0:
-            _, value = max(t.intermediate_values.items())
-            _t = copy.deepcopy(t)
-            _t.value = value
-            complete_trials.append(_t)
-    return complete_trials
-
-
-def _check_skopt_availability():
-    # type: () -> None
-
-    if not _available:
-        raise ImportError(
-            "Scikit-Optimize is not available. Please install it to use this feature. "
-            "Scikit-Optimize can be installed by executing `$ pip install scikit-optimize`. "
-            "For further information, please refer to the installation guide of Scikit-Optimize. "
-            "(The actual import error is as follows: " + str(_import_error) + ")"
-        )
-=======
-        return param_values, value
->>>>>>> 1780e3a6
+        return param_values, value